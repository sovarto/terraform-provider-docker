--- conflicted
+++ resolved
@@ -18,15 +18,15 @@
 				ForceNew: true,
 			},
 
-<<<<<<< HEAD
 			"rm": &schema.Schema{
 				Type:     schema.TypeBool,
 				Default:  false,
-=======
+				Optional: true,
+			},
+
 			"start": &schema.Schema{
 				Type:     schema.TypeBool,
 				Default:  true,
->>>>>>> 63ddd271
 				Optional: true,
 			},
 
