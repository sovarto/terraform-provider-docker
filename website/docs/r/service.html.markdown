---
layout: "docker"
page_title: "Docker: docker_service"
sidebar_current: "docs-docker-resource-service"
description: |-
  Manages the lifecycle of a Docker service.
---

# docker\_service

This resource manages the lifecycle of a Docker service. By default, the creation, update and delete of services are detached.

With the [Converge Config](#convergeconfig) the behavior of the `docker cli` is imitated to guarantee that
for example, all tasks of a service are running or successfully updated or to inform `terraform` that a service could not
be updated and was successfully rolled back.

## Example Usage
The following examples show the basic and advanced usage of the
Docker Service resource assuming the host machine is already part of a Swarm.

### Basic
The following configuration starts a Docker Service with 
- the given image, 
- 1 replica
- exposes the port `8080` in `vip` mode to the host machine
- moreover, uses the `container` runtime

```hcl
resource "docker_service" "foo" {
  name = "foo-service"

  task_spec {
    container_spec {
      image = "repo.mycompany.com:8080/foo-service:v1"
    }
  }

  endpoint_spec {
    ports {
      target_port = "8080"
    }
  }
}
```

The following command is the equivalent:

```bash
$ docker service create -d -p 8080 --name foo-service repo.mycompany.com:8080/foo-service:v1
```

### Advanced
The following configuration shows the full capabilities of a Docker Service. Currently, the [Docker API 1.32](https://docs.docker.com/engine/api/v1.32) is implemented.

```hcl
resource "docker_volume" "test_volume" {
  name = "tftest-volume"
}

resource "docker_config" "service_config" {
  name = "tftest-full-myconfig"
  data = "ewogICJwcmVmaXgiOiAiMTIzIgp9"
}

resource "docker_secret" "service_secret" {
  name = "tftest-mysecret"
  data = "ewogICJrZXkiOiAiUVdFUlRZIgp9"
}

resource "docker_network" "test_network" {
  name   = "tftest-network"
  driver = "overlay"
}

resource "docker_service" "foo" {
  name = "tftest-service-basic"

  task_spec {
    container_spec {
      image = "repo.mycompany.com:8080/foo-service:v1"

      labels {
        label = "foo.bar"
        value = "baz"
      }

      command  = ["ls"]
      args     = ["-las"]
      hostname = "my-fancy-service"

      env = {
        MYFOO = "BAR"
      }

      dir    = "/root"
      user   = "root"
      groups = ["docker", "foogroup"]

      privileges {
        se_linux_context {
          disable = true
          user    = "user-label"
          role    = "role-label"
          type    = "type-label"
          level   = "level-label"
        }
      }

      read_only = true

      mounts {
<<<<<<< HEAD
	target    = "/mount/test"
	source    = "${docker_volume.test_volume.name}"
	type      = "volume"
	read_only = true

	bind_options {
	  propagation = "private"
        }
      }
      
      mounts {
	# another mount
      }
=======
          target    = "/mount/test"
          source    = "${docker_volume.test_volume.name}"
          type      = "volume"
          read_only = true

          bind_options {
            propagation = "private"
          }
        }
      
>>>>>>> 626a554d

      stop_signal       = "SIGTERM"
      stop_grace_period = "10s"

      healthcheck {
        test     = ["CMD", "curl", "-f", "http://localhost:8080/health"]
        interval = "5s"
        timeout  = "2s"
        retries  = 4
      }

      hosts {
        host = "testhost"
        ip   = "10.0.1.0"
      }

      dns_config {
        nameservers = ["8.8.8.8"]
        search      = ["example.org"]
        options     = ["timeout:3"]
      }

      secrets {
        secret_id   = "${docker_secret.service_secret.id}"
        secret_name = "${docker_secret.service_secret.name}"
        file_name   = "/secrets.json"
        file_uid    = "0"
	file_gid    = "0"
	file_mode   = 0777
      }
      
      secrets {
        # another secret
      }

      configs {
        config_id   = "${docker_config.service_config.id}"
        config_name = "${docker_config.service_config.name}"
        file_name   = "/configs.json"
      }
      
      configs {
        # another config
      }
    }

    resources {
      limits {
        nano_cpus    = 1000000
        memory_bytes = 536870912

        generic_resources {
          named_resources_spec = [
            "GPU=UUID1",
          ]

          discrete_resources_spec = [
            "SSD=3",
          ]
        }
      }

      reservation {
        nano_cpus    = 1000000
        memory_bytes = 536870912

        generic_resources {
          named_resources_spec = [
            "GPU=UUID1",
          ]

          discrete_resources_spec = [
            "SSD=3",
          ]
        }
      }
    }

    restart_policy = {
      condition    = "on-failure"
      delay        = "3s"
      max_attempts = 4
      window       = "10s"
    }

    placement {
      constraints = [
        "node.role==manager",
      ]

      prefs = [
        "spread=node.role.manager",
      ]
    }

    force_update = 0
    runtime      = "container"
    networks     = ["${docker_network.test_network.id}"]

    log_driver {
      name = "json-file"

      options {
        max-size = "10m"
        max-file = "3"
      }
    }
  }

  mode {
    replicated {
      replicas = 2
    }
  }

  update_config {
    parallelism       = 2
    delay             = "10s"
    failure_action    = "pause"
    monitor           = "5s"
    max_failure_ratio = "0.1"
    order             = "start-first"
  }

  rollback_config {
    parallelism       = 2
    delay             = "5ms"
    failure_action    = "pause"
    monitor           = "10h"
    max_failure_ratio = "0.9"
    order             = "stop-first"
  }

  endpoint_spec {
    mode = "vip"

    ports {
      name           = "random"
      protocol       = "tcp"
      target_port    = "8080"
      published_port = "8080"
      publish_mode   = "ingress"
    }
    
    ports {
      # another port
    }
  }
}
```

See also the `TestAccDockerService_full` test or all the other tests for a complete overview.

## Argument Reference

The following arguments are supported:

* `auth` - (Optional, block) See [Auth](#auth-1) below for details.
* `name` - (Required, string) The name of the Docker service.
* `task_spec` - (Required, block) See [TaskSpec](#task-spec-1) below for details.
* `mode` - (Optional, block) See [Mode](#mode-1) below for details.
* `update_config` - (Optional, block) See [UpdateConfig](#update-rollback-config-1) below for details.
* `rollback_config` - (Optional, block) See [RollbackConfig](#update-rollback-config-1) below for details.
* `endpoint_spec` - (Optional, block) See [EndpointSpec](#endpoint-spec-1) below for details.
* `converge_config` - (Optional, block) See [Converge Config](#converge-config-1) below for details.

<a id="auth-1"></a>
### Auth

`auth` can be used additionally to the `registry_auth`. If both properties are given the `auth` wins and overwrites the auth of the provider.

* `server_address` - (Required, string) The address of the registry server
* `username` - (Optional, string) The username to use for authenticating to the registry. If this is blank, the `DOCKER_REGISTRY_USER` is also be checked. 
* `password` - (Optional, string) The password to use for authenticating to the registry. If this is blank, the `DOCKER_REGISTRY_PASS` is also be checked.

<!-- start task-spec -->
<a id="task-spec-1"></a>
### TaskSpec

`task_spec` is a block within the configuration that can be repeated only **once** to specify the mode configuration for the service. The `task_spec` block is the user modifiable task configuration and supports the following:

* `container_spec` (Required, block) See [ContainerSpec](#container-spec-1) below for details.
* `resources` (Optional, block) See [Resources](#resources-1) below for details.
* `restart_policy` (Optional, block) See [Restart Policy](#restart-policy-1) below for details.
* `placement` (Optional, block) See [Placement](#placement-1) below for details.
* `force_update` (Optional, int) A counter that triggers an update even if no relevant parameters have been changed. See [Docker Spec](https://github.com/docker/swarmkit/blob/master/api/specs.proto#L126).
* `runtime` (Optional, string) Runtime is the type of runtime specified for the task executor. See [Docker Runtime](https://github.com/moby/moby/blob/master/api/types/swarm/runtime.go).
* `networks` - (Optional, set of strings) Ids of the networks in which the container will be put in.
* `log_driver` - (Optional, block) See [Log Driver](#log-driver-1) below for details.


<!-- start task-container-spec -->
<a id="container-spec-1"></a>
#### ContainerSpec

`container_spec` is a block within the configuration that can be repeated only **once** to specify the mode configuration for the service. The `container_spec` block is the spec for each container and supports the following:

* `image` - (Required, string) The image used to create the Docker service.
* `labels` - (Optional, block) See [Labels](#labels-1) below for details.
* `command` - (Optional, list of strings) The command to be run in the image.
* `args` - (Optional, list of strings) Arguments to the command.
* `hostname` - (Optional, string) The hostname to use for the container, as a valid RFC 1123 hostname.
* `env` - (Optional, map of string/string) A list of environment variables in the form VAR=value.
* `dir` - (Optional, string) The working directory for commands to run in.
* `user` - (Optional, string) The user inside the container.
* `groups` - (Optional, list of strings) A list of additional groups that the container process will run as.
* `privileges` (Optional, block) See [Privileges](#privileges-1) below for details.
* `read_only` - (Optional, bool) Mount the container's root filesystem as read only.
* `mounts` - (Optional, set of blocks) See [Mounts](#mounts-1) below for details.
* `stop_signal` - (Optional, string) Signal to stop the container.
* `stop_grace_period` - (Optional, string) Amount of time to wait for the container to terminate before forcefully removing it `(ms|s|m|h)`.
* `healthcheck` - (Optional, block) See [Healthcheck](#healthcheck-1) below for details.
* `host` - (Optional, map of string/string) A list of hostname/IP mappings to add to the container's hosts file.
  * `ip` - (Required string) The ip
  * `host` - (Required string) The hostname
* `dns_config` - (Optional, block) See [DNS Config](#dnsconfig-1) below for details.
* `secrets` - (Optional, set of blocks) See [Secrets](#secrets-1) below for details.
* `configs` - (Optional, set of blocks) See [Configs](#configs-1) below for details.
* `isolation` - (Optional, string) Isolation technology of the containers running the service. (Windows only). Valid values are: `default|process|hyperv`


<a id="labels-1"></a>
#### Labels

`labels` is a block within the configuration that can be repeated to specify
additional label name and value data to the container. Each `labels` block supports
the following:

* `label` - (Required, string) Name of the label
* `value` (Required, string) Value of the label

See [214](https://github.com/terraform-providers/terraform-provider-docker/issues/214#issuecomment-550128950) for Details.

<a id="privileges-1"></a>
#### Privileges

`privileges` is a block within the configuration that can be repeated only **once** to specify the mode configuration for the service. The `privileges` block holds the security options for the container and supports the following:

* `credential_spec` - (Optional, block) For managed service account (Windows only)
  * `file` - (Optional, string) Load credential spec from this file.
  * `registry` - (Optional, string) Load credential spec from this value in the Windows registry.
* `se_linux_context` - (Optional, block) SELinux labels of the container
  * `disable` - (Optional, bool) Disable SELinux
  * `user` - (Optional, string) SELinux user label
  * `role` - (Optional, string) SELinux role label
  * `type` - (Optional, string) SELinux type label
  * `level` - (Optional, string) SELinux level label

<a id="mounts-1"></a>
#### Mounts

`mounts` is a block within the configuration that can be repeated to specify
the extra mount mappings for the container. Each `mounts` block is the Specification for mounts to be added to containers created as part of the service and supports
the following:

* `target` - (Required, string) The container path.
* `source` - (Optional, string) The mount source (e.g., a volume name, a host path)
* `type` - (Required, string) The mount type: valid values are `bind|volume|tmpfs`.
* `read_only` - (Optional, string) Whether the mount should be read-only
* `bind_options` - (Optional, map) Optional configuration for the `bind` type.
  * `propagation` - (Optional, string) A propagation mode with the value.
* `volume_options` - (Optional, map) Optional configuration for the `volume` type.
  * `no_copy` - (Optional, string) Whether to populate volume with data from the target.
  * `labels` - (Optional, block) See [Labels](#labels-1) above for details.
  * `driver_config` - (Optional, map) The name of the driver to create the volume.
    * `name` - (Optional, string) The name of the driver to create the volume.
    * `options` - (Optional, map of key/value pairs) Options for the driver.
* `tmpfs_options` - (Optional, map) Optional configuration for the `tmpf` type.
  * `size_bytes` - (Optional, int) The size for the tmpfs mount in bytes. 
  * `mode` - (Optional, int) The permission mode for the tmpfs mount in an integer.

<a id="healthcheck-1"></a>
#### Healthcheck

`healthcheck` is a block within the configuration that can be repeated only **once** to specify the extra healthcheck configuration for the containers of the service. The `healthcheck` block is a test to perform to check that the container is healthy and supports the following:

* `test` - (Required, list of strings) Command to run to check health. For example, to run `curl -f http://localhost/health` set the
    command to be `["CMD", "curl", "-f", "http://localhost/health"]`.
* `interval` - (Optional, string) Time between running the check `(ms|s|m|h)`. Default: `0s`.
* `timeout` - (Optional, string) Maximum time to allow one check to run `(ms|s|m|h)`. Default: `0s`.
* `start_period` - (Optional, string) Start period for the container to initialize before counting retries towards unstable `(ms|s|m|h)`. Default: `0s`.
* `retries` - (Optional, int) Consecutive failures needed to report unhealthy. Default: `0`.

<a id="dnsconfig-1"></a>
### DNS Config

`dns_config` is a block within the configuration that can be repeated only **once** to specify the extra DNS configuration for the containers of the service. The `dns_config` block supports the following:

* `nameservers` - (Required, list of strings) The IP addresses of the name servers, for example, `8.8.8.8`
* `search` - (Optional, list of strings)A search list for host-name lookup.
* `options` - (Optional, list of strings) A list of internal resolver variables to be modified, for example, `debug`, `ndots:3`

<a id="secrets-1"></a>
### Secrets

`secrets` is a block within the configuration that can be repeated to specify
the extra mount mappings for the container. Each `secrets` block is a reference to a secret that will be exposed to the service and supports the following:

* `secret_id` - (Required, string) ConfigID represents the ID of the specific secret.
* `secret_name` - (Optional, string) The name of the secret that this references, but internally it is just provided for lookup/display purposes
* `file_name` - (Required, string) Represents the final filename in the filesystem. The specific target file that the secret data is written within the docker container, e.g. `/root/secret/secret.json`
* `file_uid` - (Optional, string) Represents the file UID. Defaults: `0`
* `file_gid` - (Optional, string) Represents the file GID. Defaults: `0`
* `file_mode` - (Optional, int) Represents the FileMode of the file. Defaults: `0444`

<a id="configs-1"></a>
### Configs

`configs` is a block within the configuration that can be repeated to specify
the extra mount mappings for the container. Each `configs` is a reference to a secret that is exposed to the service and supports the following:

* `config_id` - (Required, string) ConfigID represents the ID of the specific config.
* `config_name` - (Optional, string) The name of the config that this references, but internally it is just provided for lookup/display purposes
* `file_name` - (Required, string) Represents the final filename in the filesystem. The specific target file that the config data is written within the docker container, e.g. `/root/config/config.json`
* `file_uid` - (Optional, string) Represents the file UID. Defaults: `0`
* `file_gid` - (Optional, string) Represents the file GID. Defaults: `0`
* `file_mode` - (Optional, int) Represents the FileMode of the file. Defaults: `0444`

<!-- end task-container-spec -->

<!-- start task-resources-spec -->
<a id="resources-1"></a>
#### Resources

`resources` is a block within the configuration that can be repeated only **once** to specify the mode configuration for the service. The `resources` block represents the requirements which apply to each container created as part of the service and supports the following:

* `limits` - (Optional, list of strings) Describes the resources which can be advertised by a node and requested by a task.
  * `nano_cpus` (Optional, int) CPU shares in units of 1/1e9 (or 10^-9) of the CPU. Should be at least 1000000
  * `memory_bytes` (Optional, int) The amount of memory in bytes the container allocates
  * `generic_resources` (Optional, map) User-defined resources can be either Integer resources (e.g, SSD=3) or String resources (e.g, GPU=UUID1)
    * `named_resources_spec` (Optional, set of string) The String resources, delimited by `=`
    * `discrete_resources_spec` (Optional, set of string) The Integer resources, delimited by `=`
* `reservation` - (Optional, list of strings) An object describing the resources which can be advertised by a node and requested by a task.
  * `nano_cpus` (Optional, int) CPU shares in units of 1/1e9 (or 10^-9) of the CPU. Should be at least 1000000
  * `memory_bytes` (Optional, int) The amount of memory in bytes the container allocates
  * `generic_resources` (Optional, map) User-defined resources can be either Integer resources (e.g, SSD=3) or String resources (e.g, GPU=UUID1)
    * `named_resources_spec` (Optional, set of string) The String resources
    * `discrete_resources_spec` (Optional, set of string) The Integer resources

<!-- end task-resources-spec -->
<!-- start task-restart-policy-spec -->
<a id="restart_policy-1"></a>
#### Restart Policy

`restart_policy` is a block within the configuration that can be repeated only **once** to specify the mode configuration for the service. The `restart_policy` block specifies the restart policy which applies to containers created as part of this service and supports the following:

* `condition` (Optional, string) Condition for restart: `(none|on-failure|any)`
* `delay` (Optional, string) Delay between restart attempts `(ms|s|m|h)`
* `max_attempts` (Optional, string) Maximum attempts to restart a given container before giving up (default value is `0`, which is ignored)
* `window` (Optional, string) The time window used to evaluate the restart policy (default value is `0`, which is unbounded) `(ms|s|m|h)`

<!-- end task-restart-policy-spec -->
<!-- start task-placement-spec -->
<a id="placement-1"></a>
#### Placement

`placement` is a block within the configuration that can be repeated only **once** to specify the mode configuration for the service. The `placement` block specifies the placement preferences and supports the following:

* `constraints` (Optional, set of strings) An array of constraints. e.g.: `node.role==manager`
* `prefs` (Optional, set of string) Preferences provide a way to make the scheduler aware of factors such as topology. They are provided in order from highest to lowest precedence, e.g.: `spread=node.role.manager`
* `platforms` (Optional, set of) Platforms stores all the platforms that the service's image can run on
  * `architecture` (Required, string) The architecture, e.g., `amd64`
  * `os` (Required, string) The operation system, e.g., `linux`

<!-- end task-placement-spec -->
<!-- end log-driver-spec -->
<a id="log-driver-1"></a>
### Log Driver

`log_driver` is a block within the configuration that can be repeated only **once** to specify the extra log_driver configuration for the containers of the service. The `log_driver` specifies the log driver to use for tasks created from this spec. If not present, the default one for the swarm will be used, finally falling back to the engine default if not specified. The block supports the following:

* `name` - (Required, string) The logging driver to use. Either `(none|json-file|syslog|journald|gelf|fluentd|awslogs|splunk|etwlogs|gcplogs)`.
* `options` - (Optional, a map of strings and strings) The options for the logging driver, e.g.

```hcl
options {
  awslogs-region = "us-west-2"
  awslogs-group  = "dev/foo-service"
}
```
<!-- end log-driver-spec -->
<!-- end task-spec -->

<a id="mode-1"></a>
### Mode

`mode` is a block within the configuration that can be repeated only **once** to specify the mode configuration for the service. The `mode` block supports the following:

* `global` - (Optional, bool) set it to `true` to run the service in the global mode

```hcl
resource "docker_service" "foo" {
  ...
  mode {
    global = true
  }
  ...
}
```
* `replicated` - (Optional, map), which contains atm only the amount of `replicas`

```hcl
resource "docker_service" "foo" {
  ...
  mode {
    replicated {
      replicas = 2
    }
  }
  ...
}
```

~> **NOTE on `mode`:** if neither `global` nor `replicated` is specified, the service
is started in `replicated` mode with 1 replica. A change of service mode is not possible. The service has to be destroyed an recreated in the new mode.

<a id="update-rollback-config-1"></a>
### UpdateConfig and RollbackConfig

`update_config` or `rollback_config` is a block within the configuration that can be repeated only **once** to specify the extra update configuration for the containers of the service. The `update_config` `rollback_config` block supports the following:

* `parallelism` - (Optional, int) The maximum number of tasks to be updated in one iteration simultaneously (0 to update all at once).
* `delay` - (Optional, int) Delay between updates `(ns|us|ms|s|m|h)`, e.g. `5s`.
* `failure_action` - (Optional, int) Action on update failure: `pause|continue|rollback`.
* `monitor` - (Optional, int) Duration after each task update to monitor for failure `(ns|us|ms|s|m|h)`
* `max_failure_ratio` - (Optional, string) The failure rate to tolerate during an update as `float`. **Important:** the `float`need to be wrapped in a `string` to avoid internal
casting and precision errors.
* `order` - (Optional, int) Update order either 'stop-first' or 'start-first'.

<a id="endpoint-spec-1"></a>
### EndpointSpec

`endpoint_spec` is a block within the configuration that can be repeated only **once** to specify properties that can be configured to access and load balance a service. The block supports the following:

* `mode` - (Optional, string) The mode of resolution to use for internal load balancing between tasks. `(vip|dnsrr)`. Default: `vip`.
* `ports` - (Optional, block) See [Ports](#ports-1) below for details.

<a id="ports-1"></a>
#### Ports

`ports` is a block within the configuration that can be repeated to specify
the port mappings of the container. Each `ports` block supports
the following:

* `name` - (Optional, string) A random name for the port.
* `protocol` - (Optional, string) Protocol that can be used over this port: `tcp|udp|sctp`. Default: `tcp`.
* `target_port` - (Required, int) Port inside the container.
* `published_port` - (Required, int) The port on the swarm hosts. If not set the value of `target_port` will be used.
* `publish_mode` - (Optional, string) Represents the mode in which the port is to be published: `ingress|host`

<a id="converge-config-1"></a>
### Converge Config

`converge_config` is a block within the configuration that can be repeated only **once** to specify the extra Converging configuration for the containers of the service. This is the same behavior as the `docker cli`. By adding this configuration, it is monitored with the
given interval that, e.g., all tasks/replicas of a service are up and healthy

The `converge_config` block supports the following:

* `delay` - (Optional, string) Time between each the check to check docker endpoint `(ms|s|m|h)`. For example, to check if
all tasks are up when a service is created, or to check if all tasks are successfully updated on an update. Default: `7s`.
* `timeout` - (Optional, string) The timeout of the service to reach the desired state `(s|m)`. Default: `3m`.

## Attributes Reference

The following attributes are exported in addition to the above configuration:

* `id` (string)

## Import

Docker service can be imported using the long id, e.g. for a service with the short id `55ba873dd`:

```sh
$ terraform import docker_service.foo $(docker service inspect -f {{.ID}} 55b)
```<|MERGE_RESOLUTION|>--- conflicted
+++ resolved
@@ -109,32 +109,19 @@
       read_only = true
 
       mounts {
-<<<<<<< HEAD
-	target    = "/mount/test"
-	source    = "${docker_volume.test_volume.name}"
-	type      = "volume"
-	read_only = true
-
-	bind_options {
-	  propagation = "private"
+	       target    = "/mount/test"
+	       source    = "${docker_volume.test_volume.name}"
+	       type      = "volume"
+	       read_only = true
+
+	        bind_options {
+	          propagation = "private"
         }
       }
       
       mounts {
-	# another mount
-      }
-=======
-          target    = "/mount/test"
-          source    = "${docker_volume.test_volume.name}"
-          type      = "volume"
-          read_only = true
-
-          bind_options {
-            propagation = "private"
-          }
-        }
-      
->>>>>>> 626a554d
+	      # another mount
+      }
 
       stop_signal       = "SIGTERM"
       stop_grace_period = "10s"
